--- conflicted
+++ resolved
@@ -314,7 +314,6 @@
             },
         }
 
-<<<<<<< HEAD
     def test_check_sto_limits_validator(self):
         warnings.filterwarnings("error")  # Treat warnings as errors
         test = copy.copy(self.base_non_blended)
@@ -348,7 +347,6 @@
         BPX.settings.v_tol = 0.35
         parse_obj_as(BPX, test)
 
-=======
     def test_user_defined(self):
         test = copy.copy(self.base)
         test["Parameterisation"]["User-defined"] = {
@@ -385,7 +383,6 @@
         with self.assertRaises(ValidationError):
             parse_obj_as(BPX, test)
 
->>>>>>> 79ecbc22
 
 if __name__ == "__main__":
     unittest.main()