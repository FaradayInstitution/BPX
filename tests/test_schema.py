--- conflicted
+++ resolved
@@ -412,12 +412,11 @@
         with pytest.raises(TypeError):
             adapter.validate_python(test)
 
-<<<<<<< HEAD
     def test_user_defined_int(self) -> None:
         test = copy.deepcopy(self.base)
         test["Parameterisation"]["User-defined"] = {"foobar": 10}
         adapter.validate_python(test)
-=======
+
     def test_deprecated_bpx_version(self) -> None:
         test = copy.deepcopy(self.base)
         test["Header"]["BPX"] = 0.4
@@ -517,7 +516,6 @@
 
         with pytest.raises(ValidationError, match="Input should be a valid string"):
             adapter.validate_python(test)
->>>>>>> ce8d7a17
 
 
 if __name__ == "__main__":
