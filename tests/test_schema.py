import copy
import unittest
import warnings
from typing import Any

import pytest
from pydantic import TypeAdapter, ValidationError

from bpx import BPX

adapter = TypeAdapter(BPX)


class TestSchema(unittest.TestCase):
    def setUp(self) -> None:
        self.base : dict[str, Any] = {
            "Header": {
                "Version": "0.1.1",
                "BPX": 1.0,
                "Model": "DFN",
            },
            "Parameterisation": {
                "Cell": {
                    "Ambient temperature [K]": 299.0,
                    "Initial temperature [K]": 299.0,
                    "Reference temperature [K]": 299.0,
                    "Electrode area [m2]": 2.0,
                    "External surface area [m2]": 2.2,
                    "Volume [m3]": 1.0,
                    "Number of electrode pairs connected in parallel to make a cell": 1,
                    "Nominal cell capacity [A.h]": 5.0,
                    "Lower voltage cut-off [V]": 2.0,
                    "Upper voltage cut-off [V]": 4.0,
                },
                "Electrolyte": {
                    "Initial concentration [mol.m-3]": 1000,
                    "Cation transference number": 0.259,
                    "Conductivity [S.m-1]": 1.0,
                    "Diffusivity [m2.s-1]": ("8.794e-7 * x * x - 3.972e-6 * x + 4.862e-6"),
                },
                "Negative electrode": {
                    "Particle radius [m]": 5.86e-6,
                    "Thickness [m]": 85.2e-6,
                    "Diffusivity [m2.s-1]": 3.3e-14,
                    "OCP [V]": {"x": [0, 0.1, 1], "y": [1.72, 1.2, 0.06]},
                    "Conductivity [S.m-1]": 215.0,
                    "Surface area per unit volume [m-1]": 383959,
                    "Porosity": 0.25,
                    "Transport efficiency": 0.125,
                    "Reaction rate constant [mol.m-2.s-1]": 1e-10,
                    "Maximum concentration [mol.m-3]": 33133,
                    "Minimum stoichiometry": 0.01,
                    "Maximum stoichiometry": 0.99,
                },
                "Positive electrode": {
                    "Thickness [m]": 75.6e-6,
                    "Conductivity [S.m-1]": 0.18,
                    "Porosity": 0.335,
                    "Transport efficiency": 0.1939,
                    "Particle": {
                        "Primary": {
                            "Particle radius [m]": 5.22e-6,
                            "Diffusivity [m2.s-1]": 4.0e-15,
                            "OCP [V]": {"x": [0, 0.1, 1], "y": [1.72, 1.2, 0.06]},
                            "Surface area per unit volume [m-1]": 382184,
                            "Reaction rate constant [mol.m-2.s-1]": 1e-10,
                            "Maximum concentration [mol.m-3]": 63104.0,
                            "Minimum stoichiometry": 0.1,
                            "Maximum stoichiometry": 0.9,
                        },
                        "Secondary": {
                            "Particle radius [m]": 10.0e-6,
                            "Diffusivity [m2.s-1]": 4.0e-15,
                            "OCP [V]": {"x": [0, 0.1, 1], "y": [1.72, 1.2, 0.06]},
                            "Surface area per unit volume [m-1]": 382184,
                            "Reaction rate constant [mol.m-2.s-1]": 1e-10,
                            "Maximum concentration [mol.m-3]": 63104.0,
                            "Minimum stoichiometry": 0.1,
                            "Maximum stoichiometry": 0.9,
                        },
                    },
                },
                "Separator": {
                    "Thickness [m]": 1.2e-5,
                    "Porosity": 0.47,
                    "Transport efficiency": 0.3222,
                },
            },
        }

        # SPM parameter set
        self.base_spm = {
            "Header": {
                "BPX": 1.0,
                "Model": "SPM",
            },
            "Parameterisation": {
                "Cell": {
                    "Ambient temperature [K]": 299.0,
                    "Initial temperature [K]": 299.0,
                    "Reference temperature [K]": 299.0,
                    "Electrode area [m2]": 2.0,
                    "External surface area [m2]": 2.2,
                    "Volume [m3]": 1.0,
                    "Number of electrode pairs connected in parallel to make a cell": 1,
                    "Nominal cell capacity [A.h]": 5.0,
                    "Lower voltage cut-off [V]": 2.0,
                    "Upper voltage cut-off [V]": 4.0,
                },
                "Negative electrode": {
                    "Particle radius [m]": 5.86e-6,
                    "Thickness [m]": 85.2e-6,
                    "Diffusivity [m2.s-1]": 3.3e-14,
                    "OCP [V]": {"x": [0, 0.1, 1], "y": [1.72, 1.2, 0.06]},
                    "Surface area per unit volume [m-1]": 383959,
                    "Reaction rate constant [mol.m-2.s-1]": 1e-10,
                    "Maximum concentration [mol.m-3]": 33133,
                    "Minimum stoichiometry": 0.01,
                    "Maximum stoichiometry": 0.99,
                },
                "Positive electrode": {
                    "Thickness [m]": 75.6e-6,
                    "Particle": {
                        "Primary": {
                            "Particle radius [m]": 5.22e-6,
                            "Diffusivity [m2.s-1]": 4.0e-15,
                            "OCP [V]": {"x": [0, 0.1, 1], "y": [1.72, 1.2, 0.06]},
                            "Surface area per unit volume [m-1]": 382184,
                            "Reaction rate constant [mol.m-2.s-1]": 1e-10,
                            "Maximum concentration [mol.m-3]": 63104.0,
                            "Minimum stoichiometry": 0.1,
                            "Maximum stoichiometry": 0.9,
                        },
                        "Secondary": {
                            "Particle radius [m]": 10.0e-6,
                            "Diffusivity [m2.s-1]": 4.0e-15,
                            "OCP [V]": {"x": [0, 0.1, 1], "y": [1.72, 1.2, 0.06]},
                            "Surface area per unit volume [m-1]": 382184,
                            "Reaction rate constant [mol.m-2.s-1]": 1e-10,
                            "Maximum concentration [mol.m-3]": 63104.0,
                            "Minimum stoichiometry": 0.1,
                            "Maximum stoichiometry": 0.9,
                        },
                    },
                },
            },
        }

        # Non-blended electrodes
        self.base_non_blended = {
            "Header": {
                "BPX": 1.0,
                "Model": "SPM",
            },
            "Parameterisation": {
                "Cell": {
                    "Ambient temperature [K]": 299.0,
                    "Initial temperature [K]": 299.0,
                    "Reference temperature [K]": 299.0,
                    "Electrode area [m2]": 2.0,
                    "External surface area [m2]": 2.2,
                    "Volume [m3]": 1.0,
                    "Number of electrode pairs connected in parallel to make a cell": 1,
                    "Nominal cell capacity [A.h]": 5.0,
                    "Lower voltage cut-off [V]": 2.0,
                    "Upper voltage cut-off [V]": 4.0,
                },
                "Negative electrode": {
                    "Particle radius [m]": 5.86e-6,
                    "Thickness [m]": 85.2e-6,
                    "Diffusivity [m2.s-1]": 3.3e-14,
                    "OCP [V]": (
                        "9.47057878e-01 * exp(-1.59418743e+02  * x) - 3.50928033e+04 + "
                        "1.64230269e-01 * tanh(-4.55509094e+01 * (x - 3.24116012e-02 )) + "
                        "3.69968491e-02 * tanh(-1.96718868e+01 * (x - 1.68334476e-01)) + "
                        "1.91517003e+04 * tanh(3.19648312e+00 * (x - 1.85139824e+00)) + "
                        "5.42448511e+04 * tanh(-3.19009848e+00 * (x - 2.01660395e+00))"
                    ),
                    "Surface area per unit volume [m-1]": 383959,
                    "Reaction rate constant [mol.m-2.s-1]": 1e-10,
                    "Maximum concentration [mol.m-3]": 33133,
                    "Minimum stoichiometry": 0.005504,
                    "Maximum stoichiometry": 0.75668,
                },
                "Positive electrode": {
                    "Particle radius [m]": 5.22e-6,
                    "Thickness [m]": 75.6e-6,
                    "Diffusivity [m2.s-1]": 4.0e-15,
                    "OCP [V]": (
                        "-3.04420906 * x + 10.04892207 - "
                        "0.65637536 * tanh(-4.02134095 * (x - 0.80063948)) + "
                        "4.24678547 * tanh(12.17805062 * (x - 7.57659337)) - "
                        "0.3757068 * tanh(59.33067782 * (x - 0.99784492))"
                    ),
                    "Surface area per unit volume [m-1]": 382184,
                    "Reaction rate constant [mol.m-2.s-1]": 1e-10,
                    "Maximum concentration [mol.m-3]": 63104.0,
                    "Minimum stoichiometry": 0.42424,
                    "Maximum stoichiometry": 0.96210,
                },
            },
        }

    def test_simple(self) -> None:
        test = copy.deepcopy(self.base)
        adapter.validate_python(test)

    def test_simple_spme(self) -> None:
        test = copy.deepcopy(self.base)
        test["Header"]["Model"] = "SPMe"
        adapter.validate_python(test)

    def test_simple_spm(self) -> None:
        test = copy.deepcopy(self.base_spm)
        adapter.validate_python(test)

    def test_bad_model(self) -> None:
        test = copy.deepcopy(self.base)
        test["Header"]["Model"] = "Wrong model type"
        with pytest.raises(ValidationError):
            adapter.validate_python(test)

<<<<<<< HEAD
    def test_missing_version(self):
        test = copy.copy(self.base)
        del test["Header"]["Version"]
        parsed_obj = parse_obj_as(BPX, test)
        self.assertIsNone(parsed_obj.header.version)

    def test_bad_dfn(self):
        test = copy.copy(self.base_spm)
=======
    def test_bad_dfn(self) -> None:
        test = copy.deepcopy(self.base_spm)
>>>>>>> 1ee96cc9
        test["Header"]["Model"] = "DFN"
        with pytest.warns(
            UserWarning,
            match="The model type DFN does not correspond to the parameter set",
        ):
            adapter.validate_python(test)

    def test_bad_spme(self) -> None:
        test = copy.deepcopy(self.base_spm)
        test["Header"]["Model"] = "SPMe"
        with pytest.warns(
            UserWarning,
            match="The model type SPMe does not correspond to the parameter set",
        ):
            adapter.validate_python(test)

    def test_bad_spm(self) -> None:
        test = copy.deepcopy(self.base)
        test["Header"]["Model"] = "SPM"
        with pytest.warns(
            UserWarning,
            match="The model type SPM does not correspond to the parameter set",
        ):
            adapter.validate_python(test)

    def test_table(self) -> None:
        test = copy.deepcopy(self.base)
        test["Parameterisation"]["Electrolyte"]["Conductivity [S.m-1]"] = {
            "x": [1.0, 2.0],
            "y": [2.3, 4.5],
        }
        adapter.validate_python(test)

    def test_bad_table(self) -> None:
        test = copy.deepcopy(self.base)
        test["Parameterisation"]["Electrolyte"]["Conductivity [S.m-1]"] = {
            "x": [1.0, 2.0],
            "y": [2.3],
        }
        with pytest.raises(
            ValidationError,
            match="x & y should be same length",
        ):
            adapter.validate_python(test)

    def test_function(self) -> None:
        test = copy.deepcopy(self.base)
        test["Parameterisation"]["Electrolyte"]["Conductivity [S.m-1]"] = "1.0 * x + 3"
        adapter.validate_python(test)

    def test_function_with_exp(self) -> None:
        test = copy.deepcopy(self.base)
        test["Parameterisation"]["Electrolyte"]["Conductivity [S.m-1]"] = "1.0 * exp(x) + 3"
        adapter.validate_python(test)

    def test_bad_function(self) -> None:
        test = copy.deepcopy(self.base)
        test["Parameterisation"]["Electrolyte"]["Conductivity [S.m-1]"] = "this is not a function"
        with pytest.raises(ValidationError):
            adapter.validate_python(test)

    def test_to_python_function(self) -> None:
        test = copy.deepcopy(self.base)
        test["Parameterisation"]["Electrolyte"]["Conductivity [S.m-1]"] = "2.0 * x"
        obj = adapter.validate_python(test)
        funct = obj.parameterisation.electrolyte.conductivity
        pyfunct = funct.to_python_function()
        assert pyfunct(2.0) == 4.0

    def test_bad_input(self) -> None:
        test = copy.deepcopy(self.base)
        test["Parameterisation"]["Electrolyte"]["bad"] = "this shouldn't be here"
        with pytest.raises(ValidationError):
            adapter.validate_python(test)

    def test_validation_data(self) -> None:
        test = copy.deepcopy(self.base)
        test["Validation"] = {
            "Experiment 1": {
                "Time [s]": [0, 1000, 2000],
                "Current [A]": [-0.625, -0.625, -0.625],
                "Voltage [V]": [4.19367569, 4.1677888, 4.14976386],
                "Temperature [K]": [298.15, 298.15, 298.15],
            },
            "Experiment 2": {
                "Time [s]": [0, 1000],
                "Current [A]": [-0.625, -0.625],
                "Voltage [V]": [4.19367569, 4.1677888],
                "Temperature [K]": [298.15, 298.15],
            },
        }

    def test_check_sto_limits_validator(self) -> None:
        warnings.filterwarnings("error")  # Treat warnings as errors
        test = copy.deepcopy(self.base_non_blended)
        test["Parameterisation"]["Cell"]["Upper voltage cut-off [V]"] = 4.3
        test["Parameterisation"]["Cell"]["Lower voltage cut-off [V]"] = 2.5
        adapter.validate_python(test)

    def test_check_sto_limits_validator_high_voltage(self) -> None:
        test = copy.deepcopy(self.base_non_blended)
        test["Parameterisation"]["Cell"]["Upper voltage cut-off [V]"] = 4.0
        with pytest.warns(UserWarning):
            adapter.validate_python(test)

    def test_check_sto_limits_validator_high_voltage_tolerance(self) -> None:
        warnings.filterwarnings("error")  # Treat warnings as errors
        test = copy.deepcopy(self.base_non_blended)
        test["Parameterisation"]["Cell"]["Upper voltage cut-off [V]"] = 4.0
        BPX.Settings.tolerances["Voltage [V]"] = 0.25
        adapter.validate_python(test)

    def test_check_sto_limits_validator_low_voltage(self) -> None:
        test = copy.deepcopy(self.base_non_blended)
        test["Parameterisation"]["Cell"]["Lower voltage cut-off [V]"] = 3.0
        with pytest.warns(UserWarning):
            adapter.validate_python(test)

    def test_check_sto_limits_validator_low_voltage_tolerance(self) -> None:
        warnings.filterwarnings("error")  # Treat warnings as errors
        test = copy.deepcopy(self.base_non_blended)
        test["Parameterisation"]["Cell"]["Lower voltage cut-off [V]"] = 3.0
        BPX.Settings.tolerances["Voltage [V]"] = 0.35
        adapter.validate_python(test)

    def test_user_defined(self) -> None:
        test = copy.deepcopy(self.base)
        test["Parameterisation"]["User-defined"] = {
            "a": 1.0,
            "b": 2.0,
            "c": 3.0,
        }
        obj = adapter.validate_python(test)
        assert obj.parameterisation.user_defined.a == 1
        assert obj.parameterisation.user_defined.b == 2
        assert obj.parameterisation.user_defined.c == 3

    def test_user_defined_table(self) -> None:
        test = copy.deepcopy(self.base)
        test["Parameterisation"]["User-defined"] = {
            "a": {
                "x": [1.0, 2.0],
                "y": [2.3, 4.5],
            },
        }
        adapter.validate_python(test)

    def test_user_defined_function(self) -> None:
        test = copy.deepcopy(self.base)
        test["Parameterisation"]["User-defined"] = {"a": "2.0 * x"}
        adapter.validate_python(test)

    def test_bad_user_defined(self) -> None:
        test = copy.deepcopy(self.base)
        # bool not allowed type
        test["Parameterisation"]["User-defined"] = {
            "bad": True,
        }
        with pytest.raises(TypeError):
            adapter.validate_python(test)


if __name__ == "__main__":
    unittest.main()<|MERGE_RESOLUTION|>--- conflicted
+++ resolved
@@ -220,7 +220,6 @@
         with pytest.raises(ValidationError):
             adapter.validate_python(test)
 
-<<<<<<< HEAD
     def test_missing_version(self):
         test = copy.copy(self.base)
         del test["Header"]["Version"]
@@ -229,10 +228,6 @@
 
     def test_bad_dfn(self):
         test = copy.copy(self.base_spm)
-=======
-    def test_bad_dfn(self) -> None:
-        test = copy.deepcopy(self.base_spm)
->>>>>>> 1ee96cc9
         test["Header"]["Model"] = "DFN"
         with pytest.warns(
             UserWarning,
