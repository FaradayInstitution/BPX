--- conflicted
+++ resolved
@@ -1,6 +1,3 @@
-<<<<<<< HEAD
-# [v0.3.1](https://github.com/pybamm-team/BPX/releases/tag/v0.3.1)
-=======
 # Unreleased
 
 - Added validation based on models: SPM, SPMe, DFN ([#34](https://github.com/pybamm-team/BPX/pull/34)). A warning will be produced if the user-defined model type does not match the parameter set (e.g., if the model is `SPM`, but the full DFN model parameters are provided).
@@ -8,7 +5,6 @@
 
 # [v0.3.1](https://github.com/pybamm-team/BPX/releases/tag/v0.3.1)
 
->>>>>>> 679e1531
 - Temporarily pin Pydantic version ([#35](https://github.com/pybamm-team/BPX/pull/35))
 
 # [v0.3.0](https://github.com/pybamm-team/BPX/releases/tag/v0.3.0)
