# Unreleased

- Added five parametrisation examples (two DFN parametrisation examples from About:Energy open-source release, blended electrode definition, user-defined 0th-order hysteresis, and SPM parametrisation). ([#45](https://github.com/FaradayInstitution/BPX/pull/45))
- Allow user-defined parameters to be added using the field ["Parameterisation"]["User-defined"] ([#44](https://github.com/pybamm-team/BPX/pull/44))
- Added validation based on models: SPM, SPMe, DFN ([#34](https://github.com/pybamm-team/BPX/pull/34)). A warning will be produced if the user-defined model type does not match the parameter set (e.g., if the model is `SPM`, but the full DFN model parameters are provided).
- Added support for well-mixed, blended electrodes that contain more than one active material ([#33](https://github.com/pybamm-team/BPX/pull/33))
<<<<<<< HEAD
=======
- Added validation of the STO limits subbed into the OCPs vs the upper/lower cut-off voltage limits for non-blended electrodes with the OCPs defined as functions ([#32](https://github.com/FaradayInstitution/BPX/pull/32)). The user can provide a tolerance by updating the settings variable `BPX.settings.tolerances["Voltage [V]"]` or by passing extra option `v_tol` to `parse_bpx_file()`, `parse_bpx_obj()` or `parse_bpx_str()` functions. Default value of the tolerance is 1 mV. The tolerance cannot be negative.
- Added the target SOC check in `get_electrode_concentrations()` function. Raise a warning if the SOC is outside of [0,1] interval.
- In `get_electrode_stoichiometries()` function, raise a warning instead of an error if the SOC is outside of [0,1] interval.
- Added five parametrisation examples (two DFN parametrisation examples from About:Energy open-source release, blended electrode definition, user-defined 0th-order hysteresis, and SPM parametrisation).
>>>>>>> b677fe27

# [v0.3.1](https://github.com/FaradayInstitution/BPX/releases/tag/v0.3.1)

- Temporarily pin Pydantic version ([#35](https://github.com/FaradayInstitution/BPX/pull/35))

# [v0.3.0](https://github.com/FaradayInstitution/BPX/releases/tag/v0.3.0)

- Added a missing factor of 2 in the definition of the interfacial current, see the Butler-Volmer equation (2a) in the associated BPX standard document. The interfacial current is now given by $j=2j_0\sinh(F\eta/2/R/T)$ instead of $j=j_0\sinh(F\eta/2/R/T)$.

# [v0.2.0](https://github.com/FaradayInstitution/BPX/releases/tag/v0.2.0)

- Parsing a BPX json file with additional (unexpected) fields now raises a `ValidationError` ([#16](https://github.com/FaradayInstitution/BPX/pull/16))
- Fixed a bug in the experiment schema ([#13](https://github.com/FaradayInstitution/BPX/pull/13))

# [v0.1.0](https://github.com/FaradayInstitution/BPX/releases/tag/v0.1.0)

Initial release of the Battery Parameter eXchange (BPX) format.<|MERGE_RESOLUTION|>--- conflicted
+++ resolved
@@ -4,13 +4,8 @@
 - Allow user-defined parameters to be added using the field ["Parameterisation"]["User-defined"] ([#44](https://github.com/pybamm-team/BPX/pull/44))
 - Added validation based on models: SPM, SPMe, DFN ([#34](https://github.com/pybamm-team/BPX/pull/34)). A warning will be produced if the user-defined model type does not match the parameter set (e.g., if the model is `SPM`, but the full DFN model parameters are provided).
 - Added support for well-mixed, blended electrodes that contain more than one active material ([#33](https://github.com/pybamm-team/BPX/pull/33))
-<<<<<<< HEAD
-=======
 - Added validation of the STO limits subbed into the OCPs vs the upper/lower cut-off voltage limits for non-blended electrodes with the OCPs defined as functions ([#32](https://github.com/FaradayInstitution/BPX/pull/32)). The user can provide a tolerance by updating the settings variable `BPX.settings.tolerances["Voltage [V]"]` or by passing extra option `v_tol` to `parse_bpx_file()`, `parse_bpx_obj()` or `parse_bpx_str()` functions. Default value of the tolerance is 1 mV. The tolerance cannot be negative.
 - Added the target SOC check in `get_electrode_concentrations()` function. Raise a warning if the SOC is outside of [0,1] interval.
-- In `get_electrode_stoichiometries()` function, raise a warning instead of an error if the SOC is outside of [0,1] interval.
-- Added five parametrisation examples (two DFN parametrisation examples from About:Energy open-source release, blended electrode definition, user-defined 0th-order hysteresis, and SPM parametrisation).
->>>>>>> b677fe27
 
 # [v0.3.1](https://github.com/FaradayInstitution/BPX/releases/tag/v0.3.1)
 
