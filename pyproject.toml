--- conflicted
+++ resolved
@@ -7,8 +7,7 @@
 dynamic = ["version"]
 description = "An implementation of the Battery Parameter eXchange (BPX) format in Pydantic."
 readme = "README.md"
-<<<<<<< HEAD
-requires-python = ">=3.8"
+requires-python = ">=3.9"
 license = { file = "LICENSE.txt" }
 keywords = [
     "bpx",
@@ -29,10 +28,8 @@
   "Programming Language :: Python :: 3.12",
   "Programming Language :: Python :: Implementation :: CPython",
 ]
-=======
 requires-python = ">=3.9"
 dynamic = ["version", "description"]
->>>>>>> 07e3c03a
 dependencies = [
     "pydantic >= 2.6",
     "pyparsing",
@@ -47,7 +44,6 @@
 [project.optional-dependencies]
 # Dependencies intended for use by developers
 dev = [
-<<<<<<< HEAD
     "ruff",
     "pre-commit",
     "pyclean",
@@ -56,10 +52,6 @@
     "devtools",
 ]
 docs = [
-=======
-    "coverage",                 # Coverage checking
-    "flake8>=3",                # Style checking
->>>>>>> 07e3c03a
     "sphinx>=6",
     "sphinx_rtd_theme>=0.5",
     "pydata-sphinx-theme",
@@ -98,7 +90,6 @@
 [tool.hatch.envs.hatch-static-analysis]
 config-path = "none"
 
-# https://github.com/astral-sh/ruff
 [tool.ruff]
 line-length = 120
 
