name: Build and publish package to PyPI

on:
  release:
    types: [published]
  workflow_dispatch:
    inputs:
      target:
        description: 'Deployment target. Can be "pypi" or "testpypi", or left as blank to skip publishing. Default is blank.'
        default: ""

jobs:
  build:
    name: Build sdist and wheel
    runs-on: ubuntu-latest
    steps:
      - uses: actions/checkout@11bd71901bbe5b1630ceea73d27597364c9af683 # v4.2.2
      - uses: actions/setup-python@0b93645e9fea7318ecaed2b359559ac225c90a2b # v5.3.0
        with:
<<<<<<< HEAD
          python-version: 3.9
      - name: Install dependencies
=======
          python-version: "3.x"

      - name: Build distributions
        run: pipx run build

      - name: Build, inspect, and display contents of distributions
        shell: bash
>>>>>>> 67ecc955
        run: |
          mkdir -p output/sdist
          tar -xf dist/*.tar.gz -C output/sdist

          echo -e '## View source distribution (SDist) contents\n' >> $GITHUB_STEP_SUMMARY
          echo -e '```\n' >> $GITHUB_STEP_SUMMARY
          (cd output/sdist && tree -a * | sed 's/^/    /' | tee -a $GITHUB_STEP_SUMMARY)
          echo -e '\n```\n' >> $GITHUB_STEP_SUMMARY

          mkdir -p output/wheel
          pipx run wheel unpack dist/*.whl -d output/wheel

          echo -e '## View binary distribution (wheel) contents\n' >> $GITHUB_STEP_SUMMARY
          echo -e '```\n' >> $GITHUB_STEP_SUMMARY
          (cd output/wheel && tree -a * | sed 's/^/    /' | tee -a $GITHUB_STEP_SUMMARY)
          echo -e '\n```\n' >> $GITHUB_STEP_SUMMARY

      - name: Upload sdist and wheel artifacts
        uses: actions/upload-artifact@b4b15b8c7c6ac21ea08fcf65892d2ee8f75cf882 # v4.4.3
        with:
          name: distributions
          path: dist/*

  publish:
    name: Publish to PyPI
    runs-on: ubuntu-latest
    environment:
      name: pypi
      url: https://pypi.org/p/bpx
    permissions:
      id-token: write # IMPORTANT: this permission is mandatory for trusted publishing
    needs: [build]
    if: >-
      github.event_name == 'release' &&
      github.event.action == 'published' ||
      github.event_name == 'workflow_dispatch' &&
      github.event.inputs.target == 'pypi' ||
      github.event.inputs.target == 'testpypi'
    steps:
      - name: Download artifacts
        uses: actions/download-artifact@fa0a91b85d4f404e444e00e005971372dc801d16 # v4.1.8
        with:
          path: dist
          merge-multiple: true

      - name: Upload to PyPI
        if: github.event.inputs.target == 'pypi' || github.event_name == 'release' && github.event.action == 'published'
        uses: pypa/gh-action-pypi-publish@15c56dba361d8335944d31a2ecd17d700fc7bcbc # v1.12.2
        with:
          packages-dir: dist

      - name: Upload to TestPyPI
        if: github.event.inputs.target == 'testpypi'
        uses: pypa/gh-action-pypi-publish@15c56dba361d8335944d31a2ecd17d700fc7bcbc # v1.12.2
        with:
          repository-url: https://test.pypi.org/legacy/
          packages-dir: dist<|MERGE_RESOLUTION|>--- conflicted
+++ resolved
@@ -17,10 +17,6 @@
       - uses: actions/checkout@11bd71901bbe5b1630ceea73d27597364c9af683 # v4.2.2
       - uses: actions/setup-python@0b93645e9fea7318ecaed2b359559ac225c90a2b # v5.3.0
         with:
-<<<<<<< HEAD
-          python-version: 3.9
-      - name: Install dependencies
-=======
           python-version: "3.x"
 
       - name: Build distributions
@@ -28,7 +24,6 @@
 
       - name: Build, inspect, and display contents of distributions
         shell: bash
->>>>>>> 67ecc955
         run: |
           mkdir -p output/sdist
           tar -xf dist/*.tar.gz -C output/sdist
