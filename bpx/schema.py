from typing import List, Literal, Union, Dict

from pydantic import BaseModel, Field, Extra, root_validator

from bpx import Function, InterpolatedTable

from warnings import warn

FloatFunctionTable = Union[float, Function, InterpolatedTable]


class ExtraBaseModel(BaseModel):
    """
    A base model that forbids extra fields
    """

    class Config:
        extra = Extra.forbid


class Header(ExtraBaseModel):
    """
    The header of a BPX file. Contains metadata about the file (e.g. BPX version,
    title, description).
    """

    bpx: float = Field(
        alias="BPX",
        example=1.0,
        description="BPX format version",
    )
    title: str = Field(
        None,
        alias="Title",
        example="Parameterisation example",
        description="LGM50 battery parametrisation",
    )
    description: str = Field(
        None,
        alias="Description",
        description=("May contain additional cell description such as form factor"),
        example="Pouch cell (191mm x 88mm x 7.6mm)",
    )
    references: str = Field(
        None,
        alias="References",
        descrciption=("May contain any references"),
        example="Chang-Hui Chen et al 2020 J. Electrochem. Soc. 167 080534",
    )
    model: Literal["SPM", "SPMe", "DFN"] = Field(
        alias="Model",
        example="DFN",
        description=('Model type ("SPM", "SPMe", "DFN")'),
    )


class Cell(ExtraBaseModel):
    """
    Cell-level parameters that are not specific to any individual component (electrode,
    separator, or electrolyte).
    """

    electrode_area: float = Field(
        alias="Electrode area [m2]",
        description="Electrode cross-sectional area",
        example=1.68e-2,
    )
    external_surface_area: float = Field(
        None,
        alias="External surface area [m2]",
        example=3.78e-2,
        description="External surface area of cell",
    )
    volume: float = Field(
        None,
        alias="Volume [m3]",
        example=1.27e-4,
        description="Volume of the cell",
    )
    number_of_electrodes: int = Field(
        alias="Number of electrode pairs connected in parallel to make a cell",
        example=1,
        description=("Number of electrode pairs connected in parallel to make a cell"),
    )
    lower_voltage_cutoff: float = Field(
        alias="Lower voltage cut-off [V]",
        description="Minimum allowed voltage",
        example=2.0,
    )
    upper_voltage_cutoff: float = Field(
        alias="Upper voltage cut-off [V]",
        description="Maximum allowed voltage",
        example=4.4,
    )
    nominal_cell_capacity: float = Field(
        alias="Nominal cell capacity [A.h]",
        description=(
            "Nominal cell capacity. " "Used to convert between current and C-rate."
        ),
        example=5.0,
    )
    ambient_temperature: float = Field(
        alias="Ambient temperature [K]",
        example=298.15,
    )
    initial_temperature: float = Field(
        None,
        alias="Initial temperature [K]",
        example=298.15,
    )
    reference_temperature: float = Field(
        None,
        alias="Reference temperature [K]",
        description=("Reference temperature for the Arrhenius temperature dependence"),
        example=298.15,
    )
    density: float = Field(
        None,
        alias="Density [kg.m-3]",
        example=1000.0,
        description="Density (lumped)",
    )
    specific_heat_capacity: float = Field(
        None,
        alias="Specific heat capacity [J.K-1.kg-1]",
        example=1000.0,
        description="Specific heat capacity (lumped)",
    )
    thermal_conductivity: float = Field(
        None,
        alias="Thermal conductivity [W.m-1.K-1]",
        example=1.0,
        description="Thermal conductivity (lumped)",
    )


class Electrolyte(ExtraBaseModel):
    """
    Electrolyte parameters.
    """

    initial_concentration: float = Field(
        alias="Initial concentration [mol.m-3]",
        example=1000,
        description=("Initial / rest lithium ion concentration in the electrolyte"),
    )
    cation_transference_number: float = Field(
        alias="Cation transference number",
        example=0.259,
        description="Cation transference number",
    )
    diffusivity: FloatFunctionTable = Field(
        alias="Diffusivity [m2.s-1]",
        example="8.794e-7 * x * x - 3.972e-6 * x + 4.862e-6",
        description=(
            "Lithium ion diffusivity in electrolyte (constant or function "
            "of concentration)"
        ),
    )
    diffusivity_activation_energy: float = Field(
        None,
        alias="Diffusivity activation energy [J.mol-1]",
        example=17100,
        description="Activation energy for diffusivity in electrolyte",
    )
    conductivity: FloatFunctionTable = Field(
        alias="Conductivity [S.m-1]",
        example=1.0,
        description=(
            "Electrolyte conductivity (constant or function of concentration)"
        ),
    )
    conductivity_activation_energy: float = Field(
        None,
        alias="Conductivity activation energy [J.mol-1]",
        example=17100,
        description="Activation energy for conductivity in electrolyte",
    )


<<<<<<< HEAD
class Contact(ExtraBaseModel):
    """
    Base class for parameters that are common to electrode and separator components.
    """

=======
class ContactBase(ExtraBaseModel):
>>>>>>> 679e1531
    thickness: float = Field(
        alias="Thickness [m]",
        example=85.2e-6,
        description="Contact thickness",
    )


class Contact(ContactBase):
    porosity: float = Field(
        alias="Porosity",
        example=0.47,
        description="Electrolyte volume fraction (porosity)",
    )
    transport_efficiency: float = Field(
        alias="Transport efficiency",
        example=0.3222,
        description="Transport efficiency / inverse MacMullin number",
    )


<<<<<<< HEAD
class Electrode(Contact):
    """
    Electrode parameters.
    """

=======
class Particle(ExtraBaseModel):
>>>>>>> 679e1531
    minimum_stoichiometry: float = Field(
        alias="Minimum stoichiometry",
        example=0.1,
        description="Minimum stoichiometry",
    )
    maximum_stoichiometry: float = Field(
        alias="Maximum stoichiometry",
        example=0.9,
        description="Maximum stoichiometry",
    )
    maximum_concentration: float = Field(
        alias="Maximum concentration [mol.m-3]",
        example=631040,
        description="Maximum concentration of lithium ions in particles",
    )
    particle_radius: float = Field(
        alias="Particle radius [m]",
        example=5.86e-6,
        description="Particle radius",
    )
    surface_area_per_unit_volume: float = Field(
        alias="Surface area per unit volume [m-1]",
        example=382184,
        description="Particle surface area per unit of volume",
    )
    diffusivity: FloatFunctionTable = Field(
        alias="Diffusivity [m2.s-1]",
        example="3.3e-14",
        description=(
            "Lithium ion diffusivity in particle (constant or function "
            "of stoichiometry)"
        ),
    )
    diffusivity_activation_energy: float = Field(
        None,
        alias="Diffusivity activation energy [J.mol-1]",
        example=17800,
        description="Activation energy for diffusivity in particles",
    )
    ocp: FloatFunctionTable = Field(
        alias="OCP [V]",
        example={"x": [0, 0.1, 1], "y": [1.72, 1.2, 0.06]},
        description=(
            "Open-circuit potential (OCP) at the reference temperature, "
            "function of particle stoichiometry"
        ),
    )
    dudt: FloatFunctionTable = Field(
        None,
        alias="Entropic change coefficient [V.K-1]",
        example={"x": [0, 0.1, 1], "y": [-9e-18, -9e-15, -1e-5]},
        description=("Entropic change coefficient, function of particle stoichiometry"),
    )
    reaction_rate_constant: float = Field(
        alias="Reaction rate constant [mol.m-2.s-1]",
        example=1e-10,
        description="Normalised reaction rate K (see notes)",
    )
    reaction_rate_constant_activation_energy: float = Field(
        None,
        alias="Reaction rate constant activation energy [J.mol-1]",
        example=27010,
        description="Activation energy of reaction rate constant in particles",
    )


class Electrode(Contact):
    conductivity: float = Field(
        alias="Conductivity [S.m-1]",
        example=0.18,
        description=("Electrolyte conductivity (constant)"),
    )


class ElectrodeSingle(Electrode, Particle):
    pass


class ElectrodeBlended(Electrode):
    particle: Dict[str, Particle] = Field(alias="Particle")


class ElectrodeSingleSPM(ContactBase, Particle):
    pass


class ElectrodeBlendedSPM(ContactBase):
    particle: Dict[str, Particle] = Field(alias="Particle")


class Experiment(ExtraBaseModel):
    """
    A class to store experimental data (time, current, voltage, temperature).
    """

    time: List[float] = Field(
        alias="Time [s]",
        example=[0, 0.1, 0.2, 0.3, 0.4],
        description="Time in seconds (list of floats)",
    )
    current: List[float] = Field(
        alias="Current [A]",
        example=[-5, -5, -5, -5, -5],
        description="Current vs time",
    )
    voltage: List[float] = Field(
        alias="Voltage [V]",
        example=[4.2, 4.1, 4.0, 3.9, 3.8],
        description="Voltage vs time",
    )
    temperature: List[float] = Field(
        None,
        alias="Temperature [K]",
        example=[298, 298, 298, 298, 298],
        description="Temperature vs time",
    )


class Parameterisation(ExtraBaseModel):
    """
    A class to store parameterisation data for a cell. Consists of parameters for the
    cell, electrolyte, negative electrode, positive electrode, and separator.
    """

    cell: Cell = Field(
        alias="Cell",
    )
    electrolyte: Electrolyte = Field(
        alias="Electrolyte",
    )
    negative_electrode: Union[ElectrodeSingle, ElectrodeBlended] = Field(
        alias="Negative electrode",
    )
    positive_electrode: Union[ElectrodeSingle, ElectrodeBlended] = Field(
        alias="Positive electrode",
    )
    separator: Contact = Field(
        alias="Separator",
    )


class ParameterisationSPM(ExtraBaseModel):
    cell: Cell = Field(
        alias="Cell",
    )
    negative_electrode: Union[ElectrodeSingleSPM, ElectrodeBlendedSPM] = Field(
        alias="Negative electrode",
    )
    positive_electrode: Union[ElectrodeSingleSPM, ElectrodeBlendedSPM] = Field(
        alias="Positive electrode",
    )


class BPX(ExtraBaseModel):
    """
    A class to store a BPX model. Consists of a header, parameterisation, and optional
    validation data.
    """

    header: Header = Field(
        alias="Header",
    )
    parameterisation: Union[ParameterisationSPM, Parameterisation] = Field(
        alias="Parameterisation"
    )
    validation: Dict[str, Experiment] = Field(None, alias="Validation")

    @root_validator(skip_on_failure=True)
    def model_based_validation(cls, values):
        model = values.get("header").model
        parameter_class_name = values.get("parameterisation").__class__.__name__
        allowed_combinations = [
            ("Parameterisation", "DFN"),
            ("Parameterisation", "SPMe"),
            ("ParameterisationSPM", "SPM"),
        ]
        if (parameter_class_name, model) not in allowed_combinations:
            warn(f"The model type {model} does not correspond to the parameter set")
        return values<|MERGE_RESOLUTION|>--- conflicted
+++ resolved
@@ -178,15 +178,11 @@
     )
 
 
-<<<<<<< HEAD
-class Contact(ExtraBaseModel):
+class ContactBase(ExtraBaseModel):
     """
     Base class for parameters that are common to electrode and separator components.
     """
 
-=======
-class ContactBase(ExtraBaseModel):
->>>>>>> 679e1531
     thickness: float = Field(
         alias="Thickness [m]",
         example=85.2e-6,
@@ -195,6 +191,10 @@
 
 
 class Contact(ContactBase):
+    """
+    Class for parameters that are common to electrode and separator components.
+    """
+
     porosity: float = Field(
         alias="Porosity",
         example=0.47,
@@ -207,15 +207,11 @@
     )
 
 
-<<<<<<< HEAD
-class Electrode(Contact):
-    """
-    Electrode parameters.
-    """
-
-=======
 class Particle(ExtraBaseModel):
->>>>>>> 679e1531
+    """
+    Class for particle parameters.
+    """
+
     minimum_stoichiometry: float = Field(
         alias="Minimum stoichiometry",
         example=0.1,
@@ -283,6 +279,10 @@
 
 
 class Electrode(Contact):
+    """
+    Class for electrode parameters.
+    """
+
     conductivity: float = Field(
         alias="Conductivity [S.m-1]",
         example=0.18,
@@ -291,18 +291,36 @@
 
 
 class ElectrodeSingle(Electrode, Particle):
+    """
+    Class for electrode composed of a single active material.
+    """
+
     pass
 
 
 class ElectrodeBlended(Electrode):
+    """
+    Class for electrode composed of a blend of active materials.
+    """
+
     particle: Dict[str, Particle] = Field(alias="Particle")
 
 
 class ElectrodeSingleSPM(ContactBase, Particle):
+    """
+    Class for electrode composed of a single active material, for use with Single
+    Particle type models.
+    """
+
     pass
 
 
 class ElectrodeBlendedSPM(ContactBase):
+    """
+    Class for electrode composed of a blend of active materials, for use with Single
+    Particle type models.
+    """
+
     particle: Dict[str, Particle] = Field(alias="Particle")
 
 
@@ -358,6 +376,12 @@
 
 
 class ParameterisationSPM(ExtraBaseModel):
+    """
+    A class to store parameterisation data for a cell. Consists of parameters for the
+    cell, electrolyte, negative electrode, and positive electrode. This class stores the
+    parameters needed for Single Particle type models.
+    """
+
     cell: Cell = Field(
         alias="Cell",
     )
