--- conflicted
+++ resolved
@@ -1,22 +1,8 @@
 from __future__ import annotations
 
-<<<<<<< HEAD
-from typing import Literal, Optional, Union
-from warnings import warn
-
-from pydantic import (
-    BaseModel,
-    ConfigDict,
-    Field,
-    ValidationError,
-    model_validator,
-    root_validator,
-)
-=======
-from typing import Any, Literal, Union, get_args
+from typing import Any, Literal, Optional, Union
 
 from pydantic import BaseModel, ConfigDict, Field, ValidationError, field_validator, model_validator
->>>>>>> e7d04627
 
 from bpx import Function, InterpolatedTable
 
@@ -102,13 +88,7 @@
     )
     nominal_cell_capacity: float = Field(
         alias="Nominal cell capacity [A.h]",
-<<<<<<< HEAD
-        description=(
-            "Nominal cell capacity. " "Used to convert between current and C-rate."
-        ),
-=======
         description=("Nominal cell capacity. Used to convert between current and C-rate."),
->>>>>>> e7d04627
         examples=[5.0],
     )
     ambient_temperature: float = Field(
@@ -164,14 +144,7 @@
     diffusivity: FloatFunctionTable = Field(
         alias="Diffusivity [m2.s-1]",
         examples=["8.794e-7 * x * x - 3.972e-6 * x + 4.862e-6"],
-<<<<<<< HEAD
-        description=(
-            "Lithium ion diffusivity in electrolyte (constant or function "
-            "of concentration)"
-        ),
-=======
         description=("Lithium ion diffusivity in electrolyte (constant or function of concentration)"),
->>>>>>> e7d04627
     )
     diffusivity_activation_energy: float = Field(
         None,
@@ -182,9 +155,7 @@
     conductivity: FloatFunctionTable = Field(
         alias="Conductivity [S.m-1]",
         examples=[1.0],
-        description=(
-            "Electrolyte conductivity (constant or function of concentration)"
-        ),
+        description=("Electrolyte conductivity (constant or function of concentration)"),
     )
     conductivity_activation_energy: float = Field(
         None,
@@ -256,14 +227,7 @@
     diffusivity: FloatFunctionTable = Field(
         alias="Diffusivity [m2.s-1]",
         examples=["3.3e-14"],
-<<<<<<< HEAD
-        description=(
-            "Lithium ion diffusivity in particle (constant or function "
-            "of stoichiometry)"
-        ),
-=======
         description=("Lithium ion diffusivity in particle (constant or function of stoichiometry)"),
->>>>>>> e7d04627
     )
     diffusivity_activation_energy: float = Field(
         None,
@@ -274,14 +238,7 @@
     ocp: FloatFunctionTable = Field(
         alias="OCP [V]",
         examples=[{"x": [0, 0.1, 1], "y": [1.72, 1.2, 0.06]}],
-<<<<<<< HEAD
-        description=(
-            "Open-circuit potential (OCP) at the reference temperature, "
-            "function of particle stoichiometry"
-        ),
-=======
         description=("Open-circuit potential (OCP) at the reference temperature, function of particle stoichiometry"),
->>>>>>> e7d04627
     )
     dudt: FloatFunctionTable = Field(
         None,
@@ -310,9 +267,7 @@
     conductivity: float = Field(
         alias="Conductivity [S.m-1]",
         examples=[0.18],
-        description=(
-            "Effective electronic conductivity of the porous electrode matrix (constant)"
-        ),
+        description=("Effective electronic conductivity of the porous electrode matrix (constant)"),
     )
 
 
@@ -435,11 +390,6 @@
         alias="User-defined",
     )
 
-<<<<<<< HEAD
-    _sto_limit_validation = root_validator(skip_on_failure=True, allow_reuse=True)(
-        check_sto_limits,
-    )
-=======
     @field_validator("negative_electrode", "positive_electrode", mode="before")
     @classmethod
     def _choose_electrode_type(cls, data: dict) -> dict:
@@ -450,7 +400,6 @@
     @model_validator(mode="after")
     def _sto_limit_validation(self) -> Parameterisation:
         return check_sto_limits(self)
->>>>>>> e7d04627
 
 
 class ParameterisationSPM(ExtraBaseModel):
@@ -473,11 +422,6 @@
         None,
         alias="User-defined",
     )
-<<<<<<< HEAD
-    _sto_limit_validation = root_validator(skip_on_failure=True, allow_reuse=True)(
-        check_sto_limits,
-    )
-=======
 
     @field_validator("negative_electrode", "positive_electrode", mode="before")
     @classmethod
@@ -489,7 +433,6 @@
     @model_validator(mode="after")
     def _sto_limit_validation(self) -> ParameterisationSPM:
         return check_sto_limits(self)
->>>>>>> e7d04627
 
 
 class BPX(ExtraBaseModel):
