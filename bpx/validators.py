from warnings import warn
<<<<<<< HEAD
import pybamm
=======

from .base_extra_model import ExtraBaseModel
>>>>>>> 1ee96cc9


def check_sto_limits(cls: ExtraBaseModel, values: dict) -> dict:
    """
    Validates that the STO limits subbed into the OCPs give the correct voltage limits.
    Works if both OCPs are defined as functions.
    Blended electrodes are not supported.
    This is a reusable validator to be used for both DFN/SPMe and SPM parameter sets.
    """

    try:
        ocp_n = values.get("negative_electrode").ocp.to_python_function()
        ocp_p = values.get("positive_electrode").ocp.to_python_function()
    except AttributeError:
        # OCPs defined as interpolated tables or one of the electrodes is blended; do nothing
        return values

    sto_n_min = values.get("negative_electrode").minimum_stoichiometry
    sto_n_max = values.get("negative_electrode").maximum_stoichiometry
    sto_p_min = values.get("positive_electrode").minimum_stoichiometry
    sto_p_max = values.get("positive_electrode").maximum_stoichiometry
    v_min = values.get("cell").lower_voltage_cutoff
    v_max = values.get("cell").upper_voltage_cutoff

    # Voltage tolerance from `settings` data class
    tol = cls.Settings.tolerances["Voltage [V]"]

    # Checks the maximum voltage estimated from STO
<<<<<<< HEAD
    negative_ocp = ocp_n(sto_n_max)
    if isinstance(negative_ocp, pybamm.Scalar):
        negative_ocp = negative_ocp.evaluate()
    positive_ocp = ocp_p(sto_p_min)
    if isinstance(positive_ocp, pybamm.Scalar):
        positive_ocp = positive_ocp.evaluate()
    V_max_sto = positive_ocp - negative_ocp
    if V_max_sto - V_max > tol:
=======
    v_max_sto = ocp_p(sto_p_min) - ocp_n(sto_n_max)
    if v_max_sto - v_max > tol:
>>>>>>> 1ee96cc9
        warn(
            f"The maximum voltage computed from the STO limits ({v_max_sto} V) "
            f"is higher than the upper voltage cut-off ({v_max} V) "
            f"with the absolute tolerance v_tol = {tol} V",
            stacklevel=2,
        )

    # Checks the minimum voltage estimated from STO
<<<<<<< HEAD
    V_min_sto = positive_ocp - negative_ocp
    if V_min_sto - V_min < -tol:
=======
    v_min_sto = ocp_p(sto_p_max) - ocp_n(sto_n_min)
    if v_min_sto - v_min < -tol:
>>>>>>> 1ee96cc9
        warn(
            f"The minimum voltage computed from the STO limits ({v_min_sto} V) "
            f"is less than the lower voltage cut-off ({v_min} V) "
            f"with the absolute tolerance v_tol = {tol} V",
            stacklevel=2,
        )

    return values
<|MERGE_RESOLUTION|>--- conflicted
+++ resolved
@@ -1,10 +1,7 @@
 from warnings import warn
-<<<<<<< HEAD
 import pybamm
-=======
 
 from .base_extra_model import ExtraBaseModel
->>>>>>> 1ee96cc9
 
 
 def check_sto_limits(cls: ExtraBaseModel, values: dict) -> dict:
@@ -33,7 +30,6 @@
     tol = cls.Settings.tolerances["Voltage [V]"]
 
     # Checks the maximum voltage estimated from STO
-<<<<<<< HEAD
     negative_ocp = ocp_n(sto_n_max)
     if isinstance(negative_ocp, pybamm.Scalar):
         negative_ocp = negative_ocp.evaluate()
@@ -42,10 +38,6 @@
         positive_ocp = positive_ocp.evaluate()
     V_max_sto = positive_ocp - negative_ocp
     if V_max_sto - V_max > tol:
-=======
-    v_max_sto = ocp_p(sto_p_min) - ocp_n(sto_n_max)
-    if v_max_sto - v_max > tol:
->>>>>>> 1ee96cc9
         warn(
             f"The maximum voltage computed from the STO limits ({v_max_sto} V) "
             f"is higher than the upper voltage cut-off ({v_max} V) "
@@ -54,13 +46,8 @@
         )
 
     # Checks the minimum voltage estimated from STO
-<<<<<<< HEAD
     V_min_sto = positive_ocp - negative_ocp
     if V_min_sto - V_min < -tol:
-=======
-    v_min_sto = ocp_p(sto_p_max) - ocp_n(sto_n_min)
-    if v_min_sto - v_min < -tol:
->>>>>>> 1ee96cc9
         warn(
             f"The minimum voltage computed from the STO limits ({v_min_sto} V) "
             f"is less than the lower voltage cut-off ({v_min} V) "
