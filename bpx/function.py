--- conflicted
+++ resolved
@@ -36,11 +36,7 @@
         handler: GetJsonSchemaHandler,
     ) -> dict[str, Any]:
         json_schema = handler(core_schema)
-<<<<<<< HEAD
-        json_schema["examples"] = ["1 + x", "1.9793 * exp(-39.3631 * x)2 * x**2"]
-=======
         json_schema["examples"] = ["1 + x", "1.9793 * exp(-39.3631 * x)", "2 * x**2"]
->>>>>>> e3539f58
         return handler.resolve_ref_schema(json_schema)
 
     @classmethod
