from __future__ import annotations

import copy
import tempfile
from importlib import util
from typing import TYPE_CHECKING, Any

from pydantic_core import CoreSchema, core_schema

from bpx import ExpressionParser

if TYPE_CHECKING:
    from collections.abc import Callable

    from pydantic import GetCoreSchemaHandler, GetJsonSchemaHandler


class Function(str):
    """
    An expression in Python syntax. Only contains:
        - numbers
        - operators: * / - + **
        - math functions: exp, tanh,
        - single variable 'x'
    """

    __slots__ = ()

    parser = ExpressionParser()
    default_preamble = "from math import exp, tanh, cosh"

    @classmethod
    def __get_pydantic_json_schema__(
        cls,
        core_schema: CoreSchema,
        handler: GetJsonSchemaHandler,
    ) -> dict[str, Any]:
        json_schema = handler(core_schema)
        json_schema["examples"] = ["1 + x", "1.9793 * exp(-39.3631 * x)" "2 * x**2"]
        return handler.resolve_ref_schema(json_schema)

    @classmethod
    def validate(cls, v: str) -> Function:
        if not isinstance(v, str):
<<<<<<< HEAD
            raise TypeError("string required")
        if '"' in v:
            return cls(v)
=======
            error_msg = "string required"
            raise TypeError(error_msg)
>>>>>>> 1ee96cc9
        try:
            cls.parser.parse_string(v)
        except ExpressionParser.ParseException as e:
            raise ValueError(str(e)) from e
        return cls(v)

    @classmethod
    def __get_pydantic_core_schema__(
        cls,
        source_type: str,
        handler: GetCoreSchemaHandler,
    ) -> CoreSchema:
        return core_schema.no_info_after_validator_function(
            cls.validate,
            handler(str),
        )

    def __repr__(self) -> str:
        return f"Function({super().__repr__()})"

    def to_python_function(self, preamble: str | None = None) -> Callable:
        """
        Return a python function that can be called with a single argument 'x'

        Parameters
        ----------
            preamble: str, optional
                A string of python code to be prepended to the function
                definition. This can be used to import modules or define
                helper functions.
        """
        if preamble is None:
            preamble = copy.copy(self.default_preamble)
        preamble += "\n\n"
        arg_names = ["x"]
        arg_str = ",".join(arg_names)
        if '"' in self:
            nested = True
        else:
            nested = False
        if nested:
            preamble += f"import {self.split('.')[0]}\n\n"
        function_name = "reconstructed_function"
        function_def = f"def {function_name}({arg_str}):\n"
        function_body = f"  return {self}"
        source_code = preamble + function_def + function_body

        with tempfile.NamedTemporaryFile(suffix=f"{function_name}.py", delete=False) as tmp:
            tmp.write(source_code.encode())
            tmp.flush()
            spec = util.spec_from_file_location("tmp", tmp.name)
            module = util.module_from_spec(spec)
            spec.loader.exec_module(module)

<<<<<<< HEAD
        # return the new function object
        value = getattr(module, function_name)
        if nested:
            return value(0)
        else:
            return value
=======
        return getattr(module, function_name)
>>>>>>> 1ee96cc9
<|MERGE_RESOLUTION|>--- conflicted
+++ resolved
@@ -42,14 +42,9 @@
     @classmethod
     def validate(cls, v: str) -> Function:
         if not isinstance(v, str):
-<<<<<<< HEAD
             raise TypeError("string required")
         if '"' in v:
             return cls(v)
-=======
-            error_msg = "string required"
-            raise TypeError(error_msg)
->>>>>>> 1ee96cc9
         try:
             cls.parser.parse_string(v)
         except ExpressionParser.ParseException as e:
@@ -104,13 +99,9 @@
             module = util.module_from_spec(spec)
             spec.loader.exec_module(module)
 
-<<<<<<< HEAD
         # return the new function object
         value = getattr(module, function_name)
         if nested:
             return value(0)
         else:
-            return value
-=======
-        return getattr(module, function_name)
->>>>>>> 1ee96cc9
+            return value